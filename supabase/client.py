--- conflicted
+++ resolved
@@ -1,9 +1,6 @@
-<<<<<<< HEAD
 import re
-from typing import Any, Dict
-=======
 from typing import Any, Dict, Union
->>>>>>> f6f893c5
+
 
 from httpx import Timeout
 from postgrest import SyncFilterRequestBuilder, SyncPostgrestClient, SyncRequestBuilder
