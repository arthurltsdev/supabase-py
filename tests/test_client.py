--- conflicted
+++ resolved
@@ -82,22 +82,7 @@
     # Ensure we've added a row remotely.
     assert current_length == previous_length + 1
     # Check returned result for insert was valid.
-<<<<<<< HEAD
     assert result.get("status_code", 400) == 201
-
-
-def test_client_bucket(supabase: Client) -> None:
-
-    """Ensure that the storage bucket operations work"""
-    TEST_BUCKET_NAME = "atestbucket"
-    # TODO[Joel] - Reinstate once permissions on test instance are updated
-    # storage = supabase.storage()
-    # storage_bucket = storage.StorageBucketAPI()
-    # storage_bucket.create_bucket(TEST_BUCKET_NAME)
-    # storage_bucket.list_buckets()
-    # storage_bucket.get_bucket(TEST_BUCKET_NAME)
-    # storage_bucket.empty_bucket(TEST_BUCKET_NAME)
-    # storage_bucket.delete_bucket(TEST_BUCKET_NAME)
 
 
 @pytest.mark.skip(reason="missing permissions on test instance")
@@ -127,7 +112,4 @@
     assert image_info is not None
     assert image_info.get("metadata", {}).get("mimetype") == mimetype
 
-    storage_file.remove([filename])
-=======
-    assert result.get("status_code", 400) == 201
->>>>>>> 1676a336
+    storage_file.remove([filename])